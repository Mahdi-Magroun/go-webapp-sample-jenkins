module github.com/ybkuroki/go-webapp-sample

go 1.17

require (
	github.com/alecthomas/template v0.0.0-20190718012654-fb15b899a751
	github.com/garyburd/redigo v1.6.2 // indirect
	github.com/go-openapi/jsonreference v0.19.6 // indirect
	github.com/go-openapi/swag v0.19.15 // indirect
	github.com/go-playground/universal-translator v0.17.0 // indirect
	github.com/gorilla/sessions v1.2.1
	github.com/jackc/pgproto3/v2 v2.1.1 // indirect
	github.com/jinzhu/configor v1.2.1
	github.com/labstack/echo-contrib v0.11.0
	github.com/labstack/echo/v4 v4.5.0
	github.com/leodido/go-urn v1.2.0 // indirect
	github.com/mailru/easyjson v0.7.7 // indirect
	github.com/mattn/go-isatty v0.0.13 // indirect
	github.com/mattn/go-sqlite3 v2.0.3+incompatible // indirect
	github.com/stretchr/testify v1.7.0
	github.com/swaggo/echo-swagger v1.1.3
	github.com/swaggo/swag v1.7.1
	github.com/valyala/fasttemplate v1.2.1
	go.uber.org/zap v1.19.1
	golang.org/x/crypto v0.0.0-20210817164053-32db794688a5
	golang.org/x/net v0.0.0-20210716203947-853a461950ff // indirect
	golang.org/x/sys v0.0.0-20210630005230-0f9fa26af87c // indirect
	golang.org/x/tools v0.1.5 // indirect
	gopkg.in/boj/redistore.v1 v1.0.0-20160128113310-fc113767cd6b
	gopkg.in/go-playground/assert.v1 v1.2.1 // indirect
	gopkg.in/go-playground/validator.v9 v9.31.0
	gopkg.in/natefinch/lumberjack.v2 v2.0.0
	gopkg.in/yaml.v2 v2.4.0
	gorm.io/driver/mysql v1.1.2
<<<<<<< HEAD
	gorm.io/driver/postgres v1.1.1
	gorm.io/driver/sqlite v1.1.4
=======
	gorm.io/driver/postgres v1.1.0
	gorm.io/driver/sqlite v1.1.5
>>>>>>> 59237db8
	gorm.io/gorm v1.21.15
)

require (
	github.com/BurntSushi/toml v0.3.1 // indirect
	github.com/KyleBanks/depth v1.2.1 // indirect
	github.com/PuerkitoBio/purell v1.1.1 // indirect
	github.com/PuerkitoBio/urlesc v0.0.0-20170810143723-de5bf2ad4578 // indirect
	github.com/davecgh/go-spew v1.1.1 // indirect
	github.com/go-openapi/jsonpointer v0.19.5 // indirect
	github.com/go-openapi/spec v0.20.3 // indirect
	github.com/go-playground/locales v0.13.0 // indirect
	github.com/go-sql-driver/mysql v1.6.0 // indirect
	github.com/golang-jwt/jwt v3.2.2+incompatible // indirect
	github.com/gorilla/context v1.1.1 // indirect
	github.com/gorilla/securecookie v1.1.1 // indirect
	github.com/jackc/chunkreader/v2 v2.0.1 // indirect
	github.com/jackc/pgconn v1.10.0 // indirect
	github.com/jackc/pgio v1.0.0 // indirect
	github.com/jackc/pgpassfile v1.0.0 // indirect
	github.com/jackc/pgservicefile v0.0.0-20200714003250-2b9c44734f2b // indirect
	github.com/jackc/pgtype v1.8.1 // indirect
	github.com/jackc/pgx/v4 v4.13.0 // indirect
	github.com/jinzhu/inflection v1.0.0 // indirect
	github.com/jinzhu/now v1.1.2 // indirect
	github.com/josharian/intern v1.0.0 // indirect
	github.com/labstack/gommon v0.3.0 // indirect
	github.com/mattn/go-colorable v0.1.8 // indirect
	github.com/pmezard/go-difflib v1.0.0 // indirect
	github.com/swaggo/files v0.0.0-20190704085106-630677cd5c14 // indirect
	github.com/valyala/bytebufferpool v1.0.0 // indirect
	go.uber.org/atomic v1.7.0 // indirect
	go.uber.org/multierr v1.6.0 // indirect
	golang.org/x/text v0.3.7 // indirect
	golang.org/x/time v0.0.0-20201208040808-7e3f01d25324 // indirect
	gopkg.in/yaml.v3 v3.0.0-20210107192922-496545a6307b // indirect
)<|MERGE_RESOLUTION|>--- conflicted
+++ resolved
@@ -32,13 +32,8 @@
 	gopkg.in/natefinch/lumberjack.v2 v2.0.0
 	gopkg.in/yaml.v2 v2.4.0
 	gorm.io/driver/mysql v1.1.2
-<<<<<<< HEAD
 	gorm.io/driver/postgres v1.1.1
-	gorm.io/driver/sqlite v1.1.4
-=======
-	gorm.io/driver/postgres v1.1.0
 	gorm.io/driver/sqlite v1.1.5
->>>>>>> 59237db8
 	gorm.io/gorm v1.21.15
 )
 
