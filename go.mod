--- conflicted
+++ resolved
@@ -33,13 +33,8 @@
 	gopkg.in/yaml.v2 v2.4.0
 	gorm.io/driver/mysql v1.1.2
 	gorm.io/driver/postgres v1.1.2
-<<<<<<< HEAD
 	gorm.io/driver/sqlite v1.1.6
-	gorm.io/gorm v1.21.15
-=======
-	gorm.io/driver/sqlite v1.1.5
 	gorm.io/gorm v1.21.16
->>>>>>> 932250c4
 )
 
 require (
