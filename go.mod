module github.com/ybkuroki/go-webapp-sample

go 1.17

require (
	github.com/alecthomas/template v0.0.0-20190718012654-fb15b899a751
	github.com/garyburd/redigo v1.6.2 // indirect
	github.com/go-openapi/jsonreference v0.19.6 // indirect
	github.com/go-openapi/swag v0.19.15 // indirect
	github.com/go-playground/universal-translator v0.17.0 // indirect
	github.com/gorilla/sessions v1.2.1
	github.com/jackc/pgproto3/v2 v2.1.1 // indirect
	github.com/jinzhu/configor v1.2.1
	github.com/labstack/echo-contrib v0.11.0
	github.com/labstack/echo/v4 v4.6.1
	github.com/leodido/go-urn v1.2.0 // indirect
	github.com/mailru/easyjson v0.7.7 // indirect
	github.com/mattn/go-isatty v0.0.14 // indirect
	github.com/mattn/go-sqlite3 v2.0.3+incompatible // indirect
	github.com/stretchr/testify v1.7.0
	github.com/swaggo/echo-swagger v1.1.4
	github.com/swaggo/swag v1.7.4
	github.com/valyala/fasttemplate v1.2.1
	go.uber.org/zap v1.19.1
	golang.org/x/crypto v0.0.0-20210921155107-089bfa567519
	golang.org/x/net v0.0.0-20210913180222-943fd674d43e // indirect
	golang.org/x/sys v0.0.0-20210910150752-751e447fb3d0 // indirect
	golang.org/x/tools v0.1.5 // indirect
	gopkg.in/boj/redistore.v1 v1.0.0-20160128113310-fc113767cd6b
	gopkg.in/go-playground/assert.v1 v1.2.1 // indirect
	gopkg.in/go-playground/validator.v9 v9.31.0
	gopkg.in/natefinch/lumberjack.v2 v2.0.0
	gopkg.in/yaml.v2 v2.4.0
<<<<<<< HEAD
	gorm.io/driver/mysql v1.1.3
	gorm.io/driver/postgres v1.2.1
	gorm.io/driver/sqlite v1.2.3
=======
	gorm.io/driver/mysql v1.2.0
	gorm.io/driver/postgres v1.2.2
	gorm.io/driver/sqlite v1.2.4
>>>>>>> f581afe0
	gorm.io/gorm v1.22.3
)

require (
	github.com/BurntSushi/toml v0.3.1 // indirect
	github.com/KyleBanks/depth v1.2.1 // indirect
	github.com/PuerkitoBio/purell v1.1.1 // indirect
	github.com/PuerkitoBio/urlesc v0.0.0-20170810143723-de5bf2ad4578 // indirect
	github.com/davecgh/go-spew v1.1.1 // indirect
	github.com/go-openapi/jsonpointer v0.19.5 // indirect
	github.com/go-openapi/spec v0.20.3 // indirect
	github.com/go-playground/locales v0.13.0 // indirect
	github.com/go-sql-driver/mysql v1.6.0 // indirect
	github.com/golang-jwt/jwt v3.2.2+incompatible // indirect
	github.com/gorilla/context v1.1.1 // indirect
	github.com/gorilla/securecookie v1.1.1 // indirect
	github.com/jackc/chunkreader/v2 v2.0.1 // indirect
	github.com/jackc/pgconn v1.10.0 // indirect
	github.com/jackc/pgio v1.0.0 // indirect
	github.com/jackc/pgpassfile v1.0.0 // indirect
	github.com/jackc/pgservicefile v0.0.0-20200714003250-2b9c44734f2b // indirect
	github.com/jackc/pgtype v1.8.1 // indirect
	github.com/jackc/pgx/v4 v4.13.0 // indirect
	github.com/jinzhu/inflection v1.0.0 // indirect
	github.com/jinzhu/now v1.1.2 // indirect
	github.com/josharian/intern v1.0.0 // indirect
	github.com/labstack/gommon v0.3.0 // indirect
	github.com/mattn/go-colorable v0.1.8 // indirect
	github.com/pmezard/go-difflib v1.0.0 // indirect
	github.com/swaggo/files v0.0.0-20190704085106-630677cd5c14 // indirect
	github.com/valyala/bytebufferpool v1.0.0 // indirect
	go.uber.org/atomic v1.7.0 // indirect
	go.uber.org/multierr v1.6.0 // indirect
	golang.org/x/text v0.3.7 // indirect
	golang.org/x/time v0.0.0-20201208040808-7e3f01d25324 // indirect
	gopkg.in/yaml.v3 v3.0.0-20210107192922-496545a6307b // indirect
)<|MERGE_RESOLUTION|>--- conflicted
+++ resolved
@@ -31,15 +31,9 @@
 	gopkg.in/go-playground/validator.v9 v9.31.0
 	gopkg.in/natefinch/lumberjack.v2 v2.0.0
 	gopkg.in/yaml.v2 v2.4.0
-<<<<<<< HEAD
-	gorm.io/driver/mysql v1.1.3
-	gorm.io/driver/postgres v1.2.1
-	gorm.io/driver/sqlite v1.2.3
-=======
 	gorm.io/driver/mysql v1.2.0
 	gorm.io/driver/postgres v1.2.2
 	gorm.io/driver/sqlite v1.2.4
->>>>>>> f581afe0
 	gorm.io/gorm v1.22.3
 )
 
